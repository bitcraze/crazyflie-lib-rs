--- conflicted
+++ resolved
@@ -23,14 +23,9 @@
 pub(crate) const COMMANDER_PORT: u8 = 3;
 pub(crate) const _MEMORY_PORT: u8 = 4;
 pub(crate) const LOG_PORT: u8 = 5;
-<<<<<<< HEAD
-pub(crate) const _LOCALIZATION_PORT: u8 = 6;
-pub(crate) const _GENERIC_SETPOINT_PORT: u8 = 7;
-pub(crate) const HL_COMMANDER_PORT: u8 = 8;
-=======
 pub(crate) const LOCALIZATION_PORT: u8 = 6;
 pub(crate) const GENERIC_SETPOINT_PORT: u8 = 7;
->>>>>>> 49b166fc
+pub(crate) const HL_COMMANDER_PORT: u8 = 8;
 pub(crate) const PLATFORM_PORT: u8 = 13;
 pub(crate) const _LINK_PORT: u8 = 15;
 
