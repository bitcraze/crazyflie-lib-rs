//! # Crazyflie library
//!
//! This crate allows to connect, communicate with and control the Crazyflie using the [crazyflie-link] crate
//! to open a communication link. The link implementation only supports radio for now, but more will be implemented
//! in the future (at least USB).
//!
//! ## Status
//!
//! The crate aims at implementing a Rust API to control the Crazyflie. The Crazyflie functionalities are implemented in
//! subsystems. The current status is:
//!
//! | Subsystem | Support |
//! |-----------|---------|
//! | App channel | Full |
//! | Commander | Full |
//! | Console | Full |
<<<<<<< HEAD
//! | High-level Commander | Full |
//! | Localization | None |
=======
//! | High-level Commander | None |
//! | Localization | Full |
>>>>>>> 49b166fc
//! | Log | Full (V2) |
//! | Memory | None |
//! | Param | Full(V2) |
//! | Platform | Full |
//!
//! ## Compatibility
//!
//! This crate is compatible with Crazyflie protocol version >= [`SUPPORTED_PROTOCOL_VERSION`].
//!
//! ## Usage
//!
//! The basic procedure to use the lib is:
//!  - Find the link URI to connect, either by scanning or as a config or user input
//!  - Create a Crazyflie object from the URI or a connected Link, this will connect to the Crazyflie and initializes
//!    the subsystems
//!  - Subsystems are available as public fields of the [Crazyflie] struct.
//!  - Use the subsystems in the Crazyflie object to control the Crazyflie
//!  - Drop the Crazyflie object or call [crazyflie::Crazyflie::disconnect()]
//!
//! All subsystems functions are only taking an un-mutable reference to self (`&self`), the intention is for the
//! Crazyflie object to be shared between tasks using `Arc<>` or `Rc<>`.
//!
//! For example:
//! ``` no_run
//! # async fn test() -> Result<(), Box<dyn std::error::Error>> {
//! let link_context = crazyflie_link::LinkContext::new();
//!
//! // Scan for Crazyflies on the default address
//! let found = link_context.scan([0xE7; 5]).await?;
//!
//! if let Some(uri) = found.first() {
//!     let cf = crazyflie_lib::Crazyflie::connect_from_uri(&link_context, uri).await?;
//!
//!     println!("List of params variables: ");
//!     for name in cf.param.names() {
//!         println!(" - {}", name);
//!     }
//!
//!     println!("List of log variables: ");
//!     for name in cf.param.names() {
//!         println!(" - {}", name);
//!     }
//!
//!     cf.disconnect().await;
//! }
//! # Ok(())
//! # }
//! ```
//!
//! [crazyflie-link]: https://crates.io/crates/crazyflie-link

#![warn(missing_docs)]

mod crazyflie;
mod crtp_utils;
mod error;
mod value;

pub mod subsystems;

pub use crate::crazyflie::Crazyflie;
pub use crate::error::{Error, Result};
pub use crate::value::{Value, ValueType};

/// Supported protocol version
///
/// see [the crate documentation](crate#compatibility) for more information.
pub const SUPPORTED_PROTOCOL_VERSION: u8 = 10;<|MERGE_RESOLUTION|>--- conflicted
+++ resolved
@@ -14,13 +14,8 @@
 //! | App channel | Full |
 //! | Commander | Full |
 //! | Console | Full |
-<<<<<<< HEAD
 //! | High-level Commander | Full |
-//! | Localization | None |
-=======
-//! | High-level Commander | None |
 //! | Localization | Full |
->>>>>>> 49b166fc
 //! | Log | Full (V2) |
 //! | Memory | None |
 //! | Param | Full(V2) |
